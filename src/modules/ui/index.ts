--- conflicted
+++ resolved
@@ -962,7 +962,6 @@
     this.refresh();
   }
 
-<<<<<<< HEAD
   private persistDocument(message?: string): void {
     if (!this.localPersistence) {
       return;
@@ -1112,8 +1111,6 @@
     }
   }
 
-=======
->>>>>>> cda7e04a
   private async handleExportQmd(format: ExportFormat): Promise<void> {
     if (!this.exporter) {
       this.showNotification('Export service is not configured.', 'error');
