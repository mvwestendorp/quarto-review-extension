// UIModule.ts

// import { utils } from '@milkdown/kit';
import type {
  Root,
  Content,
  Heading as MdHeading,
  List as MdList,
} from 'mdast';
import type { Position, Point } from 'unist';
// Import from extracted modules
import type { DiffHighlightRange } from './editor/MilkdownEditor';
import { EditorLifecycle } from './editor/EditorLifecycle';
import { EditorToolbar } from './editor/EditorToolbar';
import { CommentsSidebar } from './comments/CommentsSidebar';
import { CommentComposer } from './comments/CommentComposer';
import { CommentBadges } from './comments/CommentBadges';
import { CommentController } from './comments/CommentController';
import { MainSidebar } from './sidebars/MainSidebar';
import { ContextMenuCoordinator } from './sidebars/ContextMenuCoordinator';
import {
  normalizeListMarkers,
  trimLineStart,
  trimLineEnd,
  isSetextUnderline,
  isWhitespaceChar,
  type CommentState,
  type EditorState,
  type UIState,
} from './shared';
import { normalizeContentForComparison } from './shared/editor-content';
import { EditorHistoryStorage } from './editor/EditorHistoryStorage';
import { QmdExportService, type ExportFormat } from '@modules/export';
import ReviewSubmissionModal, {
  type ReviewSubmissionInitialValues,
} from './modals/ReviewSubmissionModal';
import GitReviewService from '@modules/git/review-service';
import type { UserModule } from '@modules/user';

// CriticMarkup components are now handled by MilkdownEditor module
import { ChangeSummaryDashboard } from './change-summary';
import { createModuleLogger } from '@utils/debug';
import { initializeDebugTools } from '@utils/debug-tools';
import type { ChangesModule } from '@modules/changes';
import type { MarkdownModule } from '@modules/markdown';
import type { CommentsModule } from '@modules/comments';
import LocalDraftPersistence from '@modules/storage/LocalDraftPersistence';
import type { Element as ReviewElement, ElementMetadata } from '@/types';
import { UI_CONSTANTS } from './constants';
import { TranslationController } from './translation/TranslationController';
import { TranslationPlugin } from './plugins/TranslationPlugin';
import type {
  PluginHandle,
  ReviewUIPlugin,
  ReviewUIContext,
} from './plugins/types';
import type {
  TranslationModule,
  TranslationModuleConfig,
} from '@modules/translation';
import { NotificationService } from '@/services/NotificationService';
import { LoadingService } from '@/services/LoadingService';
import { PersistenceManager } from '@/services/PersistenceManager';
import {
  EditorManager,
  type EditorManagerConfig,
  type EditorCallbacks,
} from '@/services/EditorManager';
import { StateStore } from '@/services/StateStore';

const logger = createModuleLogger('UIModule');

export interface UIConfig {
  changes: ChangesModule;
  markdown: MarkdownModule;
  comments: CommentsModule;
  inlineEditing?: boolean; // Use inline editing instead of modal
  persistence?: LocalDraftPersistence;
  exporter?: QmdExportService;
  reviewService?: GitReviewService;
  user?: UserModule;
  translation?: import('@modules/translation').TranslationModule;
}

interface HeadingReferenceInfo {
  reference: string;
  prefix: string;
  style: 'atx' | 'setext';
}

export class UIModule {
  private config: UIConfig;

  // Central state store (replaces individual state objects)
  private stateStore: StateStore;

  // Cache and utility maps
  private headingReferenceLookup = new Map<string, HeadingReferenceInfo>();
  private activeHeadingReferenceCache = new Map<string, HeadingReferenceInfo>();

  // Configuration
  private changeSummaryDashboard: ChangeSummaryDashboard | null = null;
  private exporter?: QmdExportService;
  private reviewService?: GitReviewService;
  private reviewSubmissionModal?: ReviewSubmissionModal;
  private userModule?: UserModule;

  // Module instances (for Phase 3 integration - will be used when code replacement completes)
  private editorLifecycle: EditorLifecycle;
  private editorToolbarModule: EditorToolbar | null = null;
  private mainSidebarModule: MainSidebar;
  private commentsSidebarModule: CommentsSidebar | null = null;
  private commentComposerModule: CommentComposer | null = null;
  private commentBadgesModule: CommentBadges | null = null;
  private contextMenuCoordinator: ContextMenuCoordinator | null = null;
  private commentController: CommentController;
  private historyStorage: EditorHistoryStorage;
  private globalShortcutsBound = false;
  private localPersistence?: LocalDraftPersistence;
  private isSubmittingReview = false;
  private commentsImportedFromStorage = false;
  private translationController: TranslationController | null = null;
  private translationModule?: TranslationModule;
  private pluginHandles = new Map<string, PluginHandle>();
  private translationPlugin: TranslationPlugin | null = null;
  private notificationService: NotificationService;
  private loadingService: LoadingService;
  private persistenceManager: PersistenceManager;
  private editorManager!: EditorManager; // Initialized after dependencies
  // UI plugins will be introduced during extension refactor (Phase 3)

  constructor(config: UIConfig) {
    this.config = config;
    this.exporter = config.exporter;
    this.reviewService = config.reviewService;
    this.userModule = config.user;
    this.localPersistence = config.persistence;
    this.translationModule = config.translation;

    // Initialize central state store
    this.stateStore = new StateStore();

    // Set up reactive listeners for state changes
    this.setupStateListeners();

    // Initialize services
    this.notificationService = new NotificationService();
    this.loadingService = new LoadingService();

    logger.debug(
      'Initialized with tracked changes:',
      this.stateStore.getEditorState().showTrackedChanges
    );

    // Initialize module instances
    // NOTE: EditorLifecycle initializes Milkdown on-demand to prevent plugin state corruption
    this.editorLifecycle = new EditorLifecycle();
    this.editorToolbarModule = new EditorToolbar();
    this.mainSidebarModule = new MainSidebar();
    this.commentsSidebarModule = new CommentsSidebar();
    this.commentComposerModule = new CommentComposer();
    this.commentBadgesModule = new CommentBadges();
    this.commentController = new CommentController({
      config: {
        changes: this.config.changes,
        comments: this.config.comments,
        markdown: this.config.markdown,
      },
      commentState: this.stateStore.getCommentState() as CommentState,
      sidebar: this.commentsSidebarModule,
      composer: this.commentComposerModule,
      badges: this.commentBadgesModule,
      callbacks: {
        requestRefresh: () => this.refresh(),
        ensureSidebarVisible: () =>
          this.refreshCommentUI({ showSidebar: true }),
        showNotification: (message, type) =>
          this.showNotification(message, type),
        onComposerClosed: () =>
          this.commentController.clearHighlight('composer'),
        persistDocument: () => this.persistenceManager.persistDocument(),
        getUserId: () => this.userModule?.getCurrentUser?.()?.id ?? 'anonymous',
      },
    });
    this.contextMenuCoordinator = new ContextMenuCoordinator({
      onEdit: (sectionId) => {
        this.openEditor(sectionId);
      },
      onComment: (sectionId) => {
        const element = this.config.changes.getElementById(sectionId);
        if (element) {
          void this.openCommentComposer({ elementId: sectionId });
        }
      },
    });
    this.historyStorage = new EditorHistoryStorage({
      prefix: UI_CONSTANTS.EDITOR_HISTORY_STORAGE_PREFIX,
      maxSize: UI_CONSTANTS.MAX_HISTORY_SIZE_BYTES,
      maxStates: UI_CONSTANTS.MAX_HISTORY_STATES,
    });

    // Initialize persistence manager
    this.persistenceManager = new PersistenceManager(
      {
        localPersistence: this.localPersistence,
        changes: this.config.changes,
        comments: this.config.comments,
        historyStorage: this.historyStorage,
        notificationService: this.notificationService,
      },
      {
        onDraftRestored: (elements) => {
          elements.forEach((entry) => {
            const element = this.config.changes.getElementById(entry.id);
            if (!element) {
              return;
            }
            const segments = this.segmentContentIntoElements(
              entry.content,
              (entry.metadata as ElementMetadata | undefined) ??
                element.metadata
            );
            const { elementIds, removedIds } =
              this.config.changes.replaceElementWithSegments(
                entry.id,
                segments
              );
            this.ensureSegmentDom(elementIds, segments, removedIds);
          });
        },
        onCommentsImported: () => {
          // Mark that comments were imported to avoid duplicate migration
          this.commentsImportedFromStorage = true;
        },
        refresh: () => this.refresh(),
      }
    );

    // Initialize EditorManager with callbacks
    const editorManagerConfig: EditorManagerConfig = {
      changes: this.config.changes,
      comments: this.config.comments,
      markdown: this.config.markdown,
      inlineEditing: this.config.inlineEditing ?? false,
      historyStorage: this.historyStorage,
      notificationService: this.notificationService,
      editorLifecycle: this.editorLifecycle,
    };

    const editorCallbacks: EditorCallbacks = {
      getElementContent: (elementId) =>
        this.config.changes.getElementContent(elementId),
      getElementContentWithTrackedChanges: (elementId) =>
        this.config.changes.getElementContentWithTrackedChanges(elementId),
      segmentContentIntoElements: (content, metadata) =>
        this.segmentContentIntoElements(content, metadata),
      replaceElementWithSegments: (elementId, segments) =>
        this.config.changes.replaceElementWithSegments(elementId, segments),
      ensureSegmentDom: (elementIds, segments, removedIds) =>
        this.ensureSegmentDom(elementIds, segments, removedIds),
      resolveListEditorTarget: (element) =>
        this.resolveListEditorTarget(element),
      refresh: () => this.refresh(),
      onEditorClosed: () => {
        // Clear heading reference cache
        const currentElementId =
          this.stateStore.getEditorState().currentElementId;
        if (currentElementId) {
          this.activeHeadingReferenceCache.delete(currentElementId);
        }
      },
      onEditorSaved: () => {
        // Placeholder for future save-specific logic
      },
      createEditorModal: (content, type) =>
        this.createEditorModal(content, type),
      initializeMilkdown: (container, content, diffHighlights) =>
        this.initializeMilkdown(container, content, diffHighlights ?? []),
      createEditorSession: (elementId, type) =>
        this.createEditorSession(elementId, type),
    };

    this.editorManager = new EditorManager(
      editorManagerConfig,
      editorCallbacks,
      this.stateStore
    );

    this.mainSidebarModule.onUndo(() => {
      if (this.config.changes.undo()) {
        this.refresh();
      }
    });
    initializeDebugTools({
      changes: this.config.changes,
      comments: this.config.comments,
    });
    this.mainSidebarModule.onRedo(() => {
      if (this.config.changes.redo()) {
        this.refresh();
      }
    });
    const enableExport = Boolean(this.exporter);
    this.mainSidebarModule.onExportClean(
      enableExport
        ? () => {
            void this.handleExportQmd('clean');
          }
        : undefined
    );
    this.mainSidebarModule.onExportCritic(
      enableExport
        ? () => {
            void this.handleExportQmd('critic');
          }
        : undefined
    );
    const enableReviewSubmit = Boolean(this.reviewService);
    this.mainSidebarModule.onSubmitReview(
      enableReviewSubmit
        ? () => {
            void this.handleSubmitReview();
          }
        : undefined
    );
    this.mainSidebarModule.setSubmitReviewEnabled(enableReviewSubmit);
    this.mainSidebarModule.onTrackedChangesToggle((enabled) => {
      this.toggleTrackedChanges(enabled);
    });
    this.mainSidebarModule.onToggleSidebar(() => {
      this.toggleSidebarCollapsed();
    });
    this.mainSidebarModule.onClearDrafts(() => {
      void this.persistenceManager.confirmAndClearLocalDrafts();
    });

    this.cacheInitialHeadingReferences();
    // Initialize sidebar immediately so it's always visible
    this.initializeSidebar();

    // Migrate any inline comments to CommentsModule storage
    this.migrateInlineComments();

    requestAnimationFrame(() => {
      this.refreshCommentUI();
    });

    if (this.localPersistence) {
      void this.persistenceManager.restoreLocalDraft();
    }
  }

  /**
   * Initialize the persistent sidebar on page load
   */
  private initializeSidebar(): void {
    // Create sidebar immediately after DOM is ready
    if (document.readyState === 'loading') {
      document.addEventListener('DOMContentLoaded', () => {
        this.getOrCreateToolbar();
      });
    } else {
      this.getOrCreateToolbar();
    }
  }

  /**
   * Set up reactive listeners for state changes
   * Automatically updates UI when state changes occur
   */
  private setupStateListeners(): void {
    // Listen for editor state changes
<<<<<<< HEAD
    this.stateStore.on<import('./shared').EditorState>(
      'editor:changed',
      (editorState) => {
        logger.debug('Editor state changed', editorState);

        // When showTrackedChanges changes, update the sidebar UI
        // Note: refresh() is already called when toggleTrackedChanges is invoked,
        // so we only need to ensure the sidebar reflects the current state
        this.mainSidebarModule.setTrackedChangesVisible(
          editorState.showTrackedChanges
        );
      }
    );

    // Listen for UI state changes
    this.stateStore.on<import('./shared').UIState>('ui:changed', (uiState) => {
=======
    this.stateStore.on<EditorState>('editor:changed', (editorState) => {
      logger.debug('Editor state changed', editorState);

      // When showTrackedChanges changes, update the sidebar UI
      // Note: refresh() is already called when toggleTrackedChanges is invoked,
      // so we only need to ensure the sidebar reflects the current state
      this.mainSidebarModule.setTrackedChangesVisible(
        editorState.showTrackedChanges
      );
    });

    // Listen for UI state changes
    this.stateStore.on<UIState>('ui:changed', (uiState) => {
>>>>>>> fccb09cd
      logger.debug('UI state changed', uiState);

      // Update sidebar collapsed state in the UI
      const toolbar = document.querySelector(
        '.review-toolbar'
      ) as HTMLElement | null;
      if (toolbar) {
        toolbar.classList.toggle(
          'review-sidebar-collapsed',
          uiState.isSidebarCollapsed
        );
        if (document.body) {
          document.body.classList.toggle(
            'review-sidebar-collapsed-mode',
            uiState.isSidebarCollapsed
          );
        }
        this.mainSidebarModule.setCollapsed(uiState.isSidebarCollapsed);
      }

      // Also update comments sidebar collapsed state
      const commentsSidebar = document.querySelector(
        '.review-comments-sidebar'
      );
      if (commentsSidebar) {
        commentsSidebar.classList.toggle(
          'review-sidebar-collapsed',
          uiState.isSidebarCollapsed
        );
      }
    });

    // Listen for comment state changes
    this.stateStore.on<CommentState>('comment:changed', (commentState) => {
      logger.debug('Comment state changed', commentState);
      // Comment state changes are handled by CommentController
      // which already has a reference to the state
    });

    logger.info('State listeners initialized - UI will react to state changes');
  }

  public toggleSidebarCollapsed(force?: boolean): void {
    const sidebar = this.getOrCreateToolbar();
    const nextState =
      typeof force === 'boolean'
        ? force
        : !sidebar.classList.contains('review-sidebar-collapsed');
    this.applySidebarCollapsedState(nextState, sidebar);
  }

  private applySidebarCollapsedState(
    collapsed: boolean,
    sidebar?: HTMLElement
  ): void {
    const toolbar = sidebar ?? this.getOrCreateToolbar();
    this.stateStore.setUIState({ isSidebarCollapsed: collapsed });

    toolbar.classList.toggle('review-sidebar-collapsed', collapsed);
    if (document.body) {
      document.body.classList.toggle(
        'review-sidebar-collapsed-mode',
        collapsed
      );
    }

    // Also collapse/expand the comments sidebar
    const commentsSidebar = document.querySelector('.review-comments-sidebar');
    if (commentsSidebar) {
      commentsSidebar.classList.toggle('review-sidebar-collapsed', collapsed);
    }

    this.mainSidebarModule.setCollapsed(collapsed);
  }

  private mountUIPlugin(
    plugin: ReviewUIPlugin,
    context: ReviewUIContext
  ): PluginHandle {
    this.unmountUIPlugin(plugin.id);
    const handle = plugin.mount(context);
    this.pluginHandles.set(plugin.id, handle);
    return handle;
  }

  private unmountUIPlugin(id: string): void {
    const handle = this.pluginHandles.get(id);
    if (!handle) {
      return;
    }
    try {
      handle.dispose();
    } catch (error) {
      logger.warn('Failed to dispose UI plugin', { id, error });
    }
    this.pluginHandles.delete(id);
  }

  private ensureTranslationPlugin(): TranslationPlugin {
    if (!this.translationModule) {
      throw new Error('Translation module is not available');
    }

    if (!this.translationPlugin) {
      this.translationPlugin = new TranslationPlugin({
        translationModule: this.translationModule,
        resolveConfig: () => this.resolveTranslationModuleConfig(),
        notify: (message, type) => {
          const mappedType = type === 'warning' ? 'info' : type;
          this.showNotification(message, mappedType);
        },
        onProgress: (status) => {
          this.mainSidebarModule.setTranslationProgress(status);
        },
        onBusyChange: (busy) => {
          this.mainSidebarModule.setTranslationBusy(busy);
        },
      });
    }

    return this.translationPlugin;
  }

  private buildTranslationPluginContext(
    container: HTMLElement
  ): ReviewUIContext {
    return {
      container,
      events: {
        on: (event: string, handler: (...args: any[]) => void) => {
          const module = this.translationModule as unknown as {
            on?: (
              event: string,
              handler: (...args: any[]) => void
            ) => () => void;
          };

          if (!module || typeof module.on !== 'function') {
            return () => {
              /* no-op */
            };
          }

          return module.on(event, handler);
        },
      },
    };
  }

  private resolveTranslationModuleConfig(): TranslationModuleConfig {
    if (!this.translationModule) {
      throw new Error('Translation module is not available');
    }

    const config = this.translationModule.getModuleConfig();
    const documentId = this.getTranslationDocumentId();
    if (documentId) {
      config.documentId = documentId;
    }
    return config;
  }

  private getTranslationDocumentId(): string | undefined {
    if (typeof window === 'undefined') {
      return undefined;
    }
    return `${window.location.pathname}${window.location.search}${window.location.hash}`;
  }

  private registerTranslationSidebarCallbacks(): void {
    if (!this.translationController) {
      return;
    }

    this.mainSidebarModule.onTranslateDocument(() => {
      void this.translationController?.translateDocument();
    });
    this.mainSidebarModule.onTranslateSentence(() => {
      void this.translationController?.translateSentence();
    });
    this.mainSidebarModule.onProviderChange((provider) => {
      this.translationController?.setProvider(provider);
    });
    this.mainSidebarModule.onSourceLanguageChange((lang) => {
      void this.translationController?.setSourceLanguage(lang);
    });
    this.mainSidebarModule.onTargetLanguageChange((lang) => {
      void this.translationController?.setTargetLanguage(lang);
    });
    this.mainSidebarModule.onSwapLanguages(() => {
      this.translationController?.swapLanguages();
    });
    this.mainSidebarModule.onAutoTranslateChange((enabled) => {
      this.translationController?.setAutoTranslate(enabled);
    });
    this.mainSidebarModule.onTranslationExportUnified(() => {
      void this.translationController?.exportUnified();
    });
    this.mainSidebarModule.onTranslationExportSeparated(() => {
      void this.translationController?.exportSeparated();
    });
    this.mainSidebarModule.onClearLocalModelCache(() => {
      void this.translationController?.clearLocalModelCache();
    });

    this.mainSidebarModule.onTranslationUndo(() => {
      if (this.translationController?.undo()) {
        this.updateTranslationUndoRedoState();
      }
    });
    this.mainSidebarModule.onTranslationRedo(() => {
      if (this.translationController?.redo()) {
        this.updateTranslationUndoRedoState();
      }
    });
  }

  private resetTranslationSidebarCallbacks(): void {
    this.mainSidebarModule.onTranslateDocument(undefined);
    this.mainSidebarModule.onTranslateSentence(undefined);
    this.mainSidebarModule.onProviderChange(undefined);
    this.mainSidebarModule.onSourceLanguageChange(undefined);
    this.mainSidebarModule.onTargetLanguageChange(undefined);
    this.mainSidebarModule.onSwapLanguages(undefined);
    this.mainSidebarModule.onAutoTranslateChange(undefined);
    this.mainSidebarModule.onTranslationExportUnified(undefined);
    this.mainSidebarModule.onTranslationExportSeparated(undefined);
    this.mainSidebarModule.onClearLocalModelCache(undefined);
    this.mainSidebarModule.onTranslationUndo(undefined);
    this.mainSidebarModule.onTranslationRedo(undefined);
  }

  /**
   * Toggle translation UI
   */
  private async toggleTranslation(): Promise<void> {
    if (!this.translationModule) {
      this.showNotification('Translation module is not available', 'error');
      return;
    }

    try {
      if (this.translationController) {
        // Close existing translation UI - merge changes back to review before destroying
        logger.info('Exiting translation mode, merging changes');

        // Check if source content has changed while in translation mode
        if (this.translationModule.hasSourceChanged()) {
          const userConfirmed = window.confirm(
            'The source document has been modified since you started translating.\n\n' +
              'Your translation may be based on outdated source text.\n\n' +
              'Do you want to continue and merge the translation changes?\n\n' +
              '(Click OK to merge translation, or Cancel to discard translation)'
          );

          if (!userConfirmed) {
            logger.info('User cancelled translation merge due to out-of-sync');
            this.showNotification(
              'Translation merge cancelled - source was modified',
              'info'
            );
            return;
          }

          this.showNotification(
            'Merging translation despite source modifications',
            'info'
          );
        }

        // Merge translation edits back to review mode
        const elementUpdates = this.translationModule.mergeToElements();
        const mergeApplied = this.translationModule.applyMergeToChanges(
          elementUpdates,
          this.config.changes
        );

        if (mergeApplied) {
          this.showNotification(
            'Translation changes merged to review mode',
            'success'
          );
        }

        // Clean up translation UI through plugin manager
        this.unmountUIPlugin('translation-ui');
        this.translationController = null;
        this.resetTranslationSidebarCallbacks();

        // Remove translation view container
        const translationView = document.querySelector(
          '#translation-view-container'
        );
        translationView?.remove();

        // Show original content and comments (sidebar stays visible)
        this.showOriginalDocument(true);
        this.showCommentsSidebar(true);
        document.body.classList.remove('translation-mode');

        // Switch sidebar back to review mode
        this.mainSidebarModule.setTranslationMode(false);
        this.mainSidebarModule.setTranslationActive(false);

        // Refresh review mode to show merged changes
        this.refresh();

        this.showNotification('Translation UI closed', 'info');
      } else {
        // Open translation UI - hide original document and comments (keep main sidebar visible)
        this.showOriginalDocument(false);
        this.showCommentsSidebar(false);
        document.body.classList.add('translation-mode');

        // Create translation view container (directly in document, no separate wrapper needed)
        const container = document.createElement('div');
        container.id = 'translation-view-container';
        container.className = 'review-translation-view';

        // Insert translation view into document
        const mainContent = document.querySelector('#quarto-document-content');
        if (mainContent?.parentNode) {
          mainContent.parentNode.insertBefore(container, mainContent);
        } else {
          document.body.insertBefore(container, document.body.firstChild);
        }

        const plugin = this.ensureTranslationPlugin();
        const handle = this.mountUIPlugin(
          plugin,
          this.buildTranslationPluginContext(container)
        );

        if (handle.ready) {
          await handle.ready;
        }

        this.translationController = plugin.getController();
        if (!this.translationController) {
          throw new Error('Translation controller failed to initialize');
        }

        this.translationController.focusView();

        // Set up translation mode in sidebar (show translation tools, hide review tools)
        this.mainSidebarModule.setTranslationMode(true);
        this.mainSidebarModule.setTranslationBusy(false);
        this.registerTranslationSidebarCallbacks();

        // Update sidebar with translation providers and languages
        const providers = this.translationController.getAvailableProviders();
        this.mainSidebarModule.updateTranslationProviders(providers);

        const languages = this.translationController.getAvailableLanguages();
        this.mainSidebarModule.updateTranslationLanguages(languages, languages);

        this.updateTranslationUndoRedoState();
        this.mainSidebarModule.setTranslationActive(true);

        this.showNotification('Translation UI opened', 'success');
      }
    } catch (error) {
      logger.error('Failed to toggle translation UI', error);
      this.showNotification('Failed to toggle translation UI', 'error');
    }
  }

  /**
   * Show or hide original document content
   */
  private showOriginalDocument(show: boolean): void {
    const editableElements = document.querySelectorAll('.review-editable');
    editableElements.forEach((elem) => {
      (elem as HTMLElement).style.display = show ? '' : 'none';
    });
  }

  /**
   * Show or hide comments sidebar
   */
  private showCommentsSidebar(show: boolean): void {
    const sidebar = document.querySelector('.review-comments-sidebar');
    if (sidebar) {
      (sidebar as HTMLElement).style.display = show ? '' : 'none';
    }
  }

  /**
   * Toggle visibility of tracked changes
   */
  public toggleTrackedChanges(force?: boolean): void {
    const currentShowTrackedChanges =
      this.stateStore.getEditorState().showTrackedChanges;
    const nextState =
      typeof force === 'boolean' ? force : !currentShowTrackedChanges;

    if (currentShowTrackedChanges === nextState) {
      this.mainSidebarModule.setTrackedChangesVisible(nextState);
      return;
    }

    this.stateStore.setEditorState({ showTrackedChanges: nextState });
    this.mainSidebarModule.setTrackedChangesVisible(nextState);
    this.refresh();
  }

  /**
   * Get current tracked changes mode
   */
  public isShowingTrackedChanges(): boolean {
    return this.stateStore.getEditorState().showTrackedChanges;
  }

  public attachEventListeners(): void {
    this.bindEditableElements(document);
    this.bindGlobalShortcuts();
  }

  private bindEditableElementEvents(elem: HTMLElement): void {
    if (elem.dataset.reviewEventsBound === 'true') {
      return;
    }
    elem.dataset.reviewEventsBound = 'true';

    elem.addEventListener('click', (e) => {
      if (this.shouldIgnoreInteraction(e, elem)) {
        return;
      }
      if (e instanceof MouseEvent && e.detail > 1) {
        return;
      }

      e.stopPropagation();
      e.preventDefault();
      const id = elem.getAttribute('data-review-id');
      if (id) {
        const mouseEvent = e as MouseEvent;
        this.contextMenuCoordinator?.openFromEvent(elem, mouseEvent);
      }
    });

    elem.addEventListener('dblclick', (e) => {
      if (this.shouldIgnoreInteraction(e, elem)) {
        return;
      }
      e.preventDefault();
      const id = elem.getAttribute('data-review-id');
      if (id) {
        this.openEditor(id);
      }
    });

    elem.addEventListener('mouseenter', () => {
      if (!elem.classList.contains('review-editable-editing')) {
        elem.classList.add('review-hover');
      }
    });

    elem.addEventListener('mouseleave', () => {
      elem.classList.remove('review-hover');
    });

    elem.addEventListener('contextmenu', (e) => {
      e.preventDefault();
    });
  }

  private shouldIgnoreInteraction(event: Event, elem: HTMLElement): boolean {
    if (event instanceof MouseEvent && event.button !== 0) {
      return true;
    }
    if (elem.classList.contains('review-editable-editing')) {
      return true;
    }
    const target = event.target as HTMLElement | null;
    if (target?.closest('.review-inline-editor-container')) {
      return true;
    }
    if (target?.closest('.review-section-comment-indicator')) {
      return true;
    }
    return false;
  }

  private bindEditableElements(root: ParentNode): void {
    const editableElements = root.querySelectorAll?.('[data-review-id]') ?? [];
    editableElements.forEach((elem) => {
      if (elem instanceof HTMLElement) {
        this.bindEditableElementEvents(elem);
      }
    });
  }

  private bindGlobalShortcuts(): void {
    if (this.globalShortcutsBound) {
      return;
    }
    this.globalShortcutsBound = true;
    document.addEventListener('keydown', (e) => {
      if (e.key === 'Escape' && this.stateStore.getEditorState().activeEditor) {
        this.closeEditor();
      }
    });
  }

  public openEditor(elementId: string): void {
    // Delegate to EditorManager
    this.editorManager.openEditor(elementId);
  }

  private async initializeMilkdown(
    container: HTMLElement,
    content: string,
    diffHighlights: DiffHighlightRange[] = []
  ): Promise<void> {
    this.stateStore.setEditorState({ currentEditorContent: content });
    try {
      // Determine the element type to configure toolbar/context behaviour.
      const elementId = this.stateStore.getEditorState().currentElementId;
      let elementType = 'default';
      if (elementId) {
        const element = document.querySelector(
          `[data-review-id="${elementId}"]`
        ) as HTMLElement | null;
        if (element) {
          elementType = element.getAttribute('data-review-type') || 'Para';
        }
      }

      const editor = await this.editorLifecycle.initialize({
        container,
        content,
        diffHighlights,
        elementType,
        onContentChange: (markdown) => {
          this.stateStore.setEditorState({ currentEditorContent: markdown });
        },
      });

      this.stateStore.setEditorState({ milkdownEditor: editor });

      logger.debug('Milkdown editor initialized successfully');
    } catch (error) {
      logger.error('Failed to initialize Milkdown:', error);
      const editorContainer =
        (container.querySelector(
          '.review-editor-body'
        ) as HTMLElement | null) ||
        (container.querySelector(
          '.review-inline-editor-body'
        ) as HTMLElement | null);
      if (editorContainer) {
        editorContainer.innerHTML = `
          <div style="padding:20px; color:red;">
            Failed to initialize editor. Please try again.
            <pre>${error instanceof Error ? error.message : String(error)}</pre>
          </div>
        `;
      }
      this.stateStore.setEditorState({
        activeEditorToolbar: null,
        milkdownEditor: null,
      });
      this.editorLifecycle.destroy();

      // TODO: Notify EditorManager of initialization failure to release operation lock
      // For now, the lock will timeout or be released on next successful operation
    }
  }

  public closeEditor(): void {
    // Delegate to EditorManager
    this.editorManager.closeEditor();
  }

  private saveEditor(): void {
    const editorState = this.stateStore.getEditorState();
    if (!editorState.milkdownEditor || !editorState.currentElementId) return;
    const elementId = editorState.currentElementId;

    // Get markdown content from tracked state
    let newContent = normalizeListMarkers(editorState.currentEditorContent);
    const cachedHeadingReference =
      this.activeHeadingReferenceCache.get(elementId);
    if (cachedHeadingReference) {
      newContent = this.applyHeadingReference(
        newContent,
        cachedHeadingReference
      );
    }

    const leadingWhitespaceResult = this.stripLeadingBlankLines(newContent);
    if (leadingWhitespaceResult.removed) {
      newContent = leadingWhitespaceResult.content;
      this.showWhitespaceIgnoredNotification();
    }
    this.stateStore.setEditorState({ currentEditorContent: newContent });

    const elementData = this.config.changes.getElementById(elementId);
    if (!elementData) {
      logger.error('Element not found for save:', { elementId });
      this.closeEditor();
      return;
    }

    const segments = this.segmentContentIntoElements(
      newContent,
      elementData.metadata
    );

    const originalContentRaw = this.config.changes.getElementContent(elementId);
    const originalContent = normalizeListMarkers(originalContentRaw);
    const strippedOriginal =
      this.stripLeadingBlankLines(originalContent).content;

    const originalNormalized = normalizeContentForComparison(strippedOriginal);
    const newNormalized = normalizeContentForComparison(newContent);
    const noTextChange = originalNormalized === newNormalized;

    if (noTextChange) {
      const generatedSegments = this.collectGeneratedSegments(elementId);
      if (generatedSegments.length > 0) {
        segments.push(...generatedSegments);
      }
    }

    logger.debug('Saving editor');
    logger.trace('Original normalized:', originalNormalized);
    logger.trace('New normalized:', newNormalized);

    const { elementIds, removedIds } =
      this.config.changes.replaceElementWithSegments(elementId, segments);

    this.ensureSegmentDom(elementIds, segments, removedIds);

    this.updateHeadingReferencesAfterSave(
      elementId,
      segments,
      elementIds,
      removedIds
    );

    if (originalNormalized === newNormalized && segments.length === 1) {
      logger.debug('No meaningful content change detected for primary segment');
    }

    this.persistenceManager.persistDocument();

    this.closeEditor();
    this.refresh();
  }

  private async handleExportQmd(format: ExportFormat): Promise<void> {
    if (!this.exporter) {
      this.showNotification('Export service is not configured.', 'error');
      return;
    }

    try {
      const result = await this.exporter.exportToQmd({ format });
      const message =
        result.fileCount === 1
          ? `Exported ${result.filenames[0]}`
          : `Exported ${result.fileCount} files to ${result.downloadedAs}`;
      this.showNotification(message, 'success');
    } catch (error) {
      logger.error('Failed to export QMD files', error);
      this.showNotification('Failed to export QMD files.', 'error');
    }
  }

  private async handleSubmitReview(): Promise<void> {
    if (!this.reviewService) {
      this.showNotification(
        'Git review submission is not configured.',
        'error'
      );
      return;
    }
    if (this.isSubmittingReview) {
      return;
    }

    const reviewer = this.getReviewerDisplayName();
    const repoConfig = this.reviewService.getRepositoryConfig();
    const baseBranch = repoConfig?.baseBranch ?? 'main';
    const format: ExportFormat = this.stateStore.getEditorState()
      .showTrackedChanges
      ? 'critic'
      : 'clean';

    const initialValues = this.buildReviewInitialValues(reviewer, baseBranch);
    const modal = this.getReviewSubmissionModal();
    const formValues = await modal.open(initialValues);
    if (!formValues) {
      return;
    }

    const resolvedReviewer = formValues.reviewer.trim() || reviewer;
    const resolvedBranch = this.sanitizeBranchName(
      formValues.branchName.trim() || initialValues.branchName
    );
    const resolvedBaseBranch = formValues.baseBranch.trim() || baseBranch;
    const resolvedCommitMessage =
      formValues.commitMessage.trim() || initialValues.commitMessage;
    const resolvedTitle =
      formValues.pullRequestTitle.trim() || initialValues.pullRequestTitle;
    const resolvedBody = formValues.pullRequestBody.trim();
    const patToken = formValues.patToken;

    if (formValues.requirePat) {
      this.reviewService.updateAuthToken(patToken);
    } else if (patToken) {
      this.reviewService.updateAuthToken(patToken);
    }

    const loading = this.showLoading('Submitting review to Git…');
    this.isSubmittingReview = true;
    this.mainSidebarModule.setSubmitReviewPending(true);

    try {
      const context = await this.reviewService.submitReview({
        reviewer: resolvedReviewer,
        branchName: resolvedBranch,
        baseBranch: resolvedBaseBranch,
        commitMessage: resolvedCommitMessage,
        format,
        pullRequest: {
          title: resolvedTitle,
          body: resolvedBody,
          draft: formValues.draft,
        },
      });

      const pr = context.result.pullRequest;
      const message = pr.url
        ? `Review submitted: ${pr.url}`
        : `Review submitted: PR #${pr.number}`;
      this.showNotification(message, 'success');
    } catch (error) {
      logger.error('Failed to submit git review', error);
      const message =
        error instanceof Error && error.message
          ? `Review submission failed: ${error.message}`
          : 'Failed to submit review to Git provider.';
      this.showNotification(message, 'error');
    } finally {
      this.hideLoading(loading);
      this.isSubmittingReview = false;
      this.mainSidebarModule.setSubmitReviewPending(false);
      this.mainSidebarModule.setSubmitReviewEnabled(
        Boolean(this.reviewService)
      );
    }
  }

  private getReviewerDisplayName(): string {
    const user = this.userModule?.getCurrentUser?.();
    if (!user) {
      return 'Reviewer';
    }
    return (
      user.name?.trim() || user.email?.trim() || user.id?.trim() || 'Reviewer'
    );
  }

  private buildPullRequestBody(reviewer: string): string {
    const lines = [
      `Automated review submission by ${reviewer}.`,
      '',
      'This pull request was generated from the Quarto Review web UI.',
    ];
    return lines.join('\n');
  }

  private buildReviewInitialValues(
    reviewer: string,
    baseBranch: string
  ): ReviewSubmissionInitialValues {
    const requirePat = this.reviewService!.requiresAuthToken();
    return {
      reviewer,
      baseBranch,
      branchName: this.generateSuggestedBranchName(reviewer),
      commitMessage: `Review updates from ${reviewer}`,
      pullRequestTitle: `Review updates from ${reviewer}`,
      pullRequestBody: this.buildPullRequestBody(reviewer),
      draft: false,
      requirePat,
      patToken: '',
    };
  }

  private getReviewSubmissionModal(): ReviewSubmissionModal {
    if (!this.reviewSubmissionModal) {
      this.reviewSubmissionModal = new ReviewSubmissionModal();
    }
    return this.reviewSubmissionModal;
  }

  private generateSuggestedBranchName(reviewer: string): string {
    const slug = reviewer
      .toLowerCase()
      .replace(/[^a-z0-9]+/g, '-')
      .replace(/^-+|-+$/g, '')
      .slice(0, 32);
    const timestamp = new Date()
      .toISOString()
      .replace(/[:.]/g, '-')
      .replace('T', '-')
      .slice(0, 19);
    const raw = slug ? `review/${slug}-${timestamp}` : `review/${timestamp}`;
    return this.sanitizeBranchName(raw);
  }

  private sanitizeBranchName(name: string): string {
    const cleaned = name
      .trim()
      .replace(/\s+/g, '-')
      .replace(/[^A-Za-z0-9._/-]+/g, '-')
      .replace(/-+/g, '-')
      .replace(/^-+|-+$/g, '');
    return cleaned || 'review-branch';
  }

  private createEditorModal(_content: string, type: string): HTMLElement {
    const modal = document.createElement('div');
    modal.className = 'review-editor-modal';
    modal.innerHTML = `
      <div class="review-editor-container">
        <div class="review-editor-header">
          <h3>Edit ${type}</h3>
          <button class="review-btn review-btn-secondary" data-action="close">✕</button>
        </div>
        <div class="review-editor-body"></div>
        <div class="review-editor-footer">
          <button class="review-btn review-btn-secondary" data-action="cancel">Cancel</button>
          <button class="review-btn review-btn-primary" data-action="save">Save</button>
        </div>
      </div>
    `;

    modal
      .querySelector('[data-action="close"]')
      ?.addEventListener('click', () => this.closeEditor());
    modal
      .querySelector('[data-action="cancel"]')
      ?.addEventListener('click', () => this.closeEditor());
    modal
      .querySelector('[data-action="save"]')
      ?.addEventListener('click', () => this.saveEditor());

    modal.addEventListener('click', (e) => {
      if (e.target === modal) {
        this.closeEditor();
      }
    });

    return modal;
  }

  public refresh(): void {
    const currentState = this.config.changes.getCurrentState();
    const operations = this.config.changes.getOperations();

    // CRITICAL FIX: Track which elements have modifications to properly handle undo/redo
    // When undoing, elements that previously had operations now have none,
    // but we still need to refresh their display to show original state
    const currentlyModifiedIds = new Set(
      operations.filter((op) => op.type === 'edit').map((op) => op.elementId)
    );

    const currentElementId = this.stateStore.getEditorState().currentElementId;
    const showTrackedChanges =
      this.stateStore.getEditorState().showTrackedChanges;

    currentState.forEach((elem) => {
      const relevantOperations = operations.filter(
        (op) => op.elementId === elem.id
      );
      const isModified = relevantOperations.length > 0;

      // IMPORTANT: Always check if element was previously modified (shown in DOM)
      // This ensures undo/redo properly updates display even when removing operations
      const wasPreviouslyModified =
        elem.id === currentElementId ||
        document.querySelector(
          `[data-review-id="${elem.id}"][data-review-modified="true"]`
        );

      if (!isModified && !wasPreviouslyModified) {
        return;
      }

      // If showing tracked changes, get content with CriticMarkup visualization
      if (showTrackedChanges) {
        const hasEdits = relevantOperations.some((op) => op.type === 'edit');

        if (hasEdits) {
          // Get content with tracked changes visualization
          const contentWithChanges =
            this.config.changes.getElementContentWithTrackedChanges(elem.id);

          // Create a modified element for display
          const displayElem = {
            ...elem,
            content: contentWithChanges,
          };
          this.updateElementDisplay(displayElem);
        } else {
          this.updateElementDisplay(elem);
        }
      } else {
        this.updateElementDisplay(elem);
      }
    });

    // Update modified marker for all elements
    // Elements WITH modifications get the marker, elements WITHOUT get it removed
    currentState.forEach((elem) => {
      const domElement = document.querySelector(
        `[data-review-id="${elem.id}"]`
      );
      if (!domElement) return;

      if (currentlyModifiedIds.has(elem.id)) {
        domElement.setAttribute('data-review-modified', 'true');
      } else {
        // CRITICAL FIX: Remove modified marker when undo removes all operations
        domElement.removeAttribute('data-review-modified');
      }
    });

    this.updateUnsavedIndicator();
    this.refreshCommentUI();
    this.syncToolbarState();
  }

  /**
   * Clean nested review-editable div fences from markdown content
   * Removes patterns like: ::: {class="review-editable" ...} content :::
   */
  private cleanNestedDivs(content: string): string {
    // Remove pandoc div fences that represent nested review-editable elements
    // Pattern: ::: {class="review-editable" ...} ... :::
    // Also handles data-review-* attributes in any order
    return content.replace(
      /:::\s*\{[^}]*review-editable[^}]*\}[\s\S]*?:::/g,
      ''
    );
  }

  private prepareEditorContent(
    elementId: string,
    content: string,
    type: string,
    options: { skipHeadingCache?: boolean } = {}
  ): string {
    const { skipHeadingCache = false } = options;

    if (type !== 'Header') {
      if (!skipHeadingCache) {
        this.activeHeadingReferenceCache.delete(elementId);
      }
      return content;
    }

    const headingReference = this.ensureHeadingReferenceInfo(
      elementId,
      content
    );

    if (headingReference) {
      const strippedContent = this.removeHeadingReference(
        content,
        headingReference
      );
      if (!skipHeadingCache) {
        this.activeHeadingReferenceCache.set(elementId, headingReference);
      }
      return strippedContent;
    }

    if (!skipHeadingCache) {
      this.activeHeadingReferenceCache.delete(elementId);
    }
    return content;
  }

  private prepareEditorContentVariants(
    elementId: string,
    type: string,
    showTrackedChanges: boolean
  ): {
    plainContent: string;
    trackedContent: string;
  } {
    const rawPlain = this.config.changes.getElementContent(elementId);
    const rawTracked = showTrackedChanges
      ? this.config.changes.getElementContentWithTrackedChanges(elementId)
      : rawPlain;

    const cleanedPlain = this.cleanNestedDivs(rawPlain);
    const cleanedTracked = this.cleanNestedDivs(rawTracked);

    const preparedPlain = this.prepareEditorContent(
      elementId,
      cleanedPlain,
      type
    );
    const preparedTracked = this.prepareEditorContent(
      elementId,
      cleanedTracked,
      type,
      { skipHeadingCache: true }
    );

    return {
      plainContent: preparedPlain,
      trackedContent: preparedTracked,
    };
  }

  private createEditorSession(
    elementId: string,
    type: string
  ): {
    plainContent: string;
    trackedContent: string;
    diffHighlights: DiffHighlightRange[];
  } {
    const showTrackedChanges =
      this.stateStore.getEditorState().showTrackedChanges;
    const { plainContent, trackedContent } = this.prepareEditorContentVariants(
      elementId,
      type,
      showTrackedChanges
    );

    const diffHighlights = showTrackedChanges
      ? this.computeDiffHighlightRanges(trackedContent)
      : [];

    return { plainContent, trackedContent, diffHighlights };
  }

  private updateHeadingReferencesAfterSave(
    elementId: string,
    segments: { content: string; metadata: ElementMetadata }[],
    updatedElementIds: string[],
    removedIds: string[]
  ): void {
    this.headingReferenceLookup.delete(elementId);
    removedIds.forEach((id) => {
      this.headingReferenceLookup.delete(id);
      this.activeHeadingReferenceCache.delete(id);
    });
    updatedElementIds.forEach((id, index) => {
      const segment = segments[index];
      if (!segment || !id) {
        return;
      }
      if (segment.metadata?.type === 'Header') {
        this.syncHeadingReference(id, segment.content);
      }
    });
  }

  private computeDiffHighlightRanges(
    trackedContent: string
  ): DiffHighlightRange[] {
    if (!trackedContent) {
      return [];
    }

    const ranges: DiffHighlightRange[] = [];

    const additionPattern = /\{\+\+([\s\S]*?)\+\+\}/g;
    let additionMatch: RegExpExecArray | null;
    while ((additionMatch = additionPattern.exec(trackedContent)) !== null) {
      const matchIndex = additionMatch?.index ?? 0;
      const additionGroup = additionMatch?.[1] ?? '';
      if (!additionGroup) {
        continue;
      }
      const prefix = trackedContent.slice(0, matchIndex);
      const start = this.plainLengthForDiff(prefix);
      const addition = this.plainifyForDiff(additionGroup);
      if (!addition) {
        continue;
      }
      ranges.push({
        start,
        end: start + addition.length,
        type: 'addition',
      });
    }

    const substitutionPattern = /\{~~([\s\S]+?)~>([\s\S]+?)~~\}/g;
    let substitutionMatch: RegExpExecArray | null;
    while (
      (substitutionMatch = substitutionPattern.exec(trackedContent)) !== null
    ) {
      const matchIndex = substitutionMatch?.index ?? 0;
      const replacementGroup = substitutionMatch?.[2] ?? '';
      if (!replacementGroup) {
        continue;
      }
      const prefix = trackedContent.slice(0, matchIndex);
      const start = this.plainLengthForDiff(prefix);
      const replacement = this.plainifyForDiff(replacementGroup);
      if (!replacement) {
        continue;
      }
      ranges.push({
        start,
        end: start + replacement.length,
        type: 'modification',
      });
    }

    return ranges;
  }

  private plainLengthForDiff(segment: string): number {
    if (!segment) {
      return 0;
    }
    return this.plainifyForDiff(segment).length;
  }

  private plainifyForDiff(segment: string): string {
    if (!segment) {
      return '';
    }
    return segment
      .replace(/\{\+\+([\s\S]*?)\+\+\}/g, '$1')
      .replace(/\{--([\s\S]*?)--\}/g, '')
      .replace(/\{~~([\s\S]*?)~>([\s\S]*?)~~\}/g, '$2')
      .replace(/\{==([\s\S]*?)==\}/g, '$1')
      .replace(/\{>>([\s\S]*?)<<\}/g, '');
  }

  private segmentContentIntoElements(
    content: string,
    originalMetadata: ElementMetadata
  ): { content: string; metadata: ElementMetadata }[] {
    const trimmed = content.trim();
    if (!trimmed) {
      return [
        {
          content: '',
          metadata: originalMetadata,
        },
      ];
    }

    const ast = this.config.markdown.parseToAST(content) as Root;
    const children = ast.children as Content[];
    if (!children || children.length === 0) {
      return [
        {
          content,
          metadata: originalMetadata,
        },
      ];
    }

    const offsets = this.buildLineOffsets(content);
    const segments: { content: string; metadata: ElementMetadata }[] = [];

    children.forEach((node, index) => {
      const start = this.positionToIndex(offsets, node.position?.start);
      const nextNode = children[index + 1];
      const end = nextNode
        ? this.positionToIndex(offsets, nextNode.position?.start)
        : content.length;

      let segmentContent = content.slice(start, end);
      segmentContent = this.normalizeSegmentContent(segmentContent);
      if (!segmentContent.trim()) {
        return;
      }

      const metadata = this.deriveMetadataFromNode(
        node,
        index === 0 ? originalMetadata : undefined
      );
      segments.push({
        content: segmentContent,
        metadata,
      });
    });

    if (segments.length === 0) {
      return [
        {
          content,
          metadata: originalMetadata,
        },
      ];
    }

    return segments;
  }

  private buildLineOffsets(text: string): number[] {
    const offsets: number[] = [0];
    let index = 0;
    const length = text.length;

    while (index < length) {
      const char = text[index];
      if (char === '\r') {
        if (index + 1 < length && text[index + 1] === '\n') {
          offsets.push(index + 2);
          index += 2;
          continue;
        }
        offsets.push(index + 1);
        index += 1;
        continue;
      }
      if (char === '\n') {
        offsets.push(index + 1);
      }
      index += 1;
    }

    return offsets;
  }

  private positionToIndex(
    offsets: number[],
    position?: Position | Point
  ): number {
    if (!position) {
      return 0;
    }

    const line = 'line' in position ? position.line : (position as any).line;
    const column =
      'column' in position ? position.column : (position as any).column;

    const lineIndex = Math.max(0, Math.min(offsets.length - 1, line - 1));
    const base = offsets[lineIndex] ?? 0;
    return base + Math.max(0, column - 1);
  }

  private normalizeSegmentContent(text: string): string {
    let cleaned = text;
    const leadingPattern = /^(?:\s*\r?\n)+/;
    const trailingPattern = /(\r?\n\s*)+$/;

    cleaned = cleaned.replace(leadingPattern, '');
    cleaned = cleaned.replace(trailingPattern, (match) => {
      return match.includes('\n') ? '' : match;
    });

    return cleaned.trimEnd();
  }

  private stripLeadingBlankLines(content: string): {
    content: string;
    removed: boolean;
  } {
    if (!content) {
      return { content, removed: false };
    }
    const stripped = content.replace(/^(?:\s*(?:<br\s*\/?>|\r?\n))+/, '');
    return {
      content: stripped,
      removed: stripped.length !== content.length,
    };
  }

  private showWhitespaceIgnoredNotification(): void {
    this.showNotification(
      'Leading blank lines were removed because whitespace-only changes are ignored.',
      'info'
    );
  }

  private collectGeneratedSegments(
    elementId: string
  ): { content: string; metadata: ElementMetadata }[] {
    const operations = this.config.changes.getOperations?.() ?? [];
    if (!operations.length) {
      return [];
    }

    const activeIds = new Set<string>();
    for (const op of operations) {
      if (op.type === 'insert') {
        const insertData = op.data as { parentId?: string };
        if (insertData.parentId === elementId) {
          activeIds.add(op.elementId);
        }
      } else if (op.type === 'delete') {
        if (activeIds.has(op.elementId)) {
          activeIds.delete(op.elementId);
        }
      }
    }

    if (activeIds.size === 0) {
      return [];
    }

    const state = this.config.changes.getCurrentState?.() ?? [];
    if (!state.length) {
      return [];
    }

    const ordered: { content: string; metadata: ElementMetadata }[] = [];
    let afterParent = false;
    for (const element of state) {
      if (element.id === elementId) {
        afterParent = true;
        continue;
      }
      if (!afterParent) {
        continue;
      }
      if (activeIds.has(element.id)) {
        ordered.push({
          content: element.content,
          metadata: element.metadata,
        });
      } else if (ordered.length > 0) {
        break;
      } else {
        break;
      }
    }

    return ordered;
  }

  private deriveMetadataFromNode(
    node: Content,
    fallback?: ElementMetadata
  ): ElementMetadata {
    switch (node.type) {
      case 'heading': {
        const heading = node as MdHeading;
        return {
          type: 'Header',
          level: heading.depth,
          attributes:
            fallback && fallback.type === 'Header'
              ? { ...fallback.attributes }
              : undefined,
          classes:
            fallback && fallback.type === 'Header'
              ? [...(fallback.classes ?? [])]
              : undefined,
        };
      }
      case 'code': {
        return {
          type: 'CodeBlock',
        };
      }
      case 'list': {
        const list = node as MdList;
        return {
          type: list.ordered ? 'OrderedList' : 'BulletList',
        };
      }
      case 'blockquote': {
        return {
          type: 'BlockQuote',
        };
      }
      case 'table': {
        return {
          type: 'Div',
        };
      }
      case 'paragraph': {
        return {
          type: 'Para',
          attributes:
            fallback && fallback.type === 'Para'
              ? { ...fallback.attributes }
              : undefined,
          classes:
            fallback && fallback.type === 'Para'
              ? [...(fallback.classes ?? [])]
              : undefined,
        };
      }
      default: {
        if (fallback) {
          return {
            ...fallback,
          };
        }
        return {
          type: 'Div',
        };
      }
    }
  }

  private ensureSegmentDom(
    elementIds: string[],
    segments: { content: string; metadata: ElementMetadata }[],
    removedIds: string[]
  ): void {
    this.removeObsoleteSegmentNodes(removedIds);
    this.syncSegmentNodes(elementIds, segments);
  }

  private removeObsoleteSegmentNodes(ids: string[]): void {
    ids.forEach((id) => {
      const existing = document.querySelector(
        `[data-review-id="${id}"]`
      ) as HTMLElement | null;
      if (existing?.parentElement) {
        existing.parentElement.removeChild(existing);
      }
    });
  }

  private syncSegmentNodes(
    elementIds: string[],
    segments: { content: string; metadata: ElementMetadata }[]
  ): void {
    for (let index = 1; index < elementIds.length; index++) {
      const id = elementIds[index];
      const previousId = elementIds[index - 1];
      if (!id || !previousId) {
        continue;
      }
      const existing = document.querySelector(
        `[data-review-id="${id}"]`
      ) as HTMLElement | null;
      if (!existing) {
        this.createAndInsertSegmentNode(id, previousId, segments[index]);
        continue;
      }
      this.ensureSegmentOrder(existing, previousId);
    }
  }

  private createAndInsertSegmentNode(
    id: string,
    previousId: string,
    segment?: { content: string; metadata: ElementMetadata }
  ): void {
    const metadata = segment?.metadata;
    if (!segment || !metadata) {
      return;
    }
    const node = this.createEditableShell(id, metadata);
    this.insertEditableAfter(previousId, node);
    this.bindEditableElementEvents(node);
  }

  private ensureSegmentOrder(node: HTMLElement, previousId: string): void {
    const previousNode = document.querySelector(
      `[data-review-id="${previousId}"]`
    ) as HTMLElement | null;
    if (!previousNode || !previousNode.parentNode) {
      return;
    }
    const desiredParent = previousNode.parentNode;
    const anchor = previousNode.nextSibling;
    if (
      node.parentNode !== desiredParent ||
      node.previousSibling !== previousNode
    ) {
      desiredParent.insertBefore(node, anchor);
    }
  }

  private createEditableShell(
    id: string,
    metadata: ElementMetadata
  ): HTMLElement {
    const wrapper = document.createElement('div');
    wrapper.className = 'review-editable review-editable-generated';
    wrapper.setAttribute('data-review-id', id);
    wrapper.setAttribute('data-review-type', metadata.type);
    if (metadata.level) {
      wrapper.setAttribute('data-review-level', String(metadata.level));
    }
    wrapper.setAttribute('data-review-origin', 'generated');
    return wrapper;
  }

  private insertEditableAfter(referenceId: string, element: HTMLElement): void {
    const reference = document.querySelector(
      `[data-review-id="${referenceId}"]`
    );
    if (reference && reference.parentNode) {
      reference.parentNode.insertBefore(element, reference.nextSibling);
      return;
    }
    document.body.appendChild(element);
  }

  private syncToolbarState(): void {
    const canUndo = this.config.changes.canUndo();
    const canRedo = this.config.changes.canRedo();
    this.mainSidebarModule.updateUndoRedoState(canUndo, canRedo);
    this.mainSidebarModule.setTrackedChangesVisible(
      this.stateStore.getEditorState().showTrackedChanges
    );
  }

  /**
   * Update translation undo/redo button state in sidebar
   */
  private updateTranslationUndoRedoState(): void {
    if (!this.translationController) {
      return;
    }
    const canUndo = this.translationController.canUndo();
    const canRedo = this.translationController.canRedo();
    this.mainSidebarModule.updateTranslationUndoRedoState(canUndo, canRedo);
  }

  private cacheInitialHeadingReferences(): void {
    try {
      const elements = this.config.changes.getCurrentState();
      elements.forEach((element) => {
        if (element.metadata.type !== 'Header') {
          return;
        }
        const info = this.extractHeadingReferenceInfo(element.content);
        if (info) {
          this.headingReferenceLookup.set(element.id, info);
        }
      });
    } catch (error) {
      logger.debug('Skipped initial heading reference cache:', error);
    }
  }

  private ensureHeadingReferenceInfo(
    elementId: string,
    content: string
  ): HeadingReferenceInfo | null {
    const existing = this.headingReferenceLookup.get(elementId);
    if (existing) {
      return existing;
    }
    const extracted = this.extractHeadingReferenceInfo(content);
    if (extracted) {
      this.headingReferenceLookup.set(elementId, extracted);
      return extracted;
    }
    return null;
  }

  private extractHeadingReferenceInfo(
    content: string
  ): HeadingReferenceInfo | null {
    if (!content) {
      return null;
    }
    const newline = content.includes('\r\n') ? '\r\n' : '\n';
    const lines = content.split(newline);
    if (lines.length === 0) {
      return null;
    }

    const firstLineOriginal = lines[0];
    const firstLine = firstLineOriginal ? trimLineEnd(firstLineOriginal) : '';
    const closingIndex = firstLine.lastIndexOf('}');
    if (closingIndex === -1 || closingIndex !== firstLine.length - 1) {
      return null;
    }

    const openingIndex = firstLine.lastIndexOf('{', closingIndex);
    if (openingIndex === -1) {
      return null;
    }

    const reference = firstLine.slice(openingIndex, closingIndex + 1).trim();
    if (!reference.startsWith('{#')) {
      return null;
    }

    let prefixStart = openingIndex;
    while (prefixStart > 0 && firstLine.charAt(prefixStart - 1) === ' ') {
      prefixStart--;
    }
    const prefix = firstLine.slice(prefixStart, openingIndex);

    const trimmedLeading = trimLineStart(firstLine);
    const style: 'atx' | 'setext' = trimmedLeading.startsWith('#')
      ? 'atx'
      : 'setext';

    return {
      reference,
      prefix,
      style,
    };
  }

  private removeHeadingReference(
    content: string,
    info: HeadingReferenceInfo
  ): string {
    if (!content) {
      return content;
    }
    const newline = content.includes('\r\n') ? '\r\n' : '\n';
    const lines = content.split(newline);
    if (lines.length === 0) {
      return content;
    }

    const firstLineValue = lines[0];
    if (!firstLineValue) {
      return content;
    }
    const referencePosition = firstLineValue.lastIndexOf(info.reference);
    if (referencePosition === -1) {
      return content;
    }

    const prefixStart = referencePosition - info.prefix.length;
    if (prefixStart < 0) {
      return content;
    }
    const prefixSegment = firstLineValue.slice(prefixStart, referencePosition);

    let removalStart = referencePosition;

    if (info.prefix.length > 0) {
      if (prefixSegment === info.prefix) {
        removalStart = prefixStart;
      } else {
        // Fallback: remove any immediate whitespace before the attribute
        let whitespaceStart = referencePosition;
        while (
          whitespaceStart > 0 &&
          isWhitespaceChar(firstLineValue.charAt(whitespaceStart - 1))
        ) {
          whitespaceStart--;
        }
        removalStart = whitespaceStart;
      }
    } else {
      while (
        removalStart > 0 &&
        isWhitespaceChar(firstLineValue.charAt(removalStart - 1))
      ) {
        removalStart--;
      }
    }

    const before = firstLineValue.slice(0, removalStart);
    const after = firstLineValue.slice(
      referencePosition + info.reference.length
    );
    lines[0] = trimLineEnd(before + after);

    return lines.join(newline);
  }

  private applyHeadingReference(
    content: string,
    info: HeadingReferenceInfo
  ): string {
    if (!content) {
      return content;
    }
    const cleaned = this.removeHeadingReference(content, info);
    const newline = cleaned.includes('\r\n') ? '\r\n' : '\n';
    const lines = cleaned.split(newline);
    if (lines.length === 0) {
      return cleaned;
    }

    const firstLineValue = lines[0];
    if (!firstLineValue) {
      return cleaned;
    }
    const trimmedLeading = trimLineStart(firstLineValue);
    const isAtx = trimmedLeading.startsWith('#');
    const secondLine = lines.length > 1 ? lines[1] : undefined;
    const isSetext = secondLine
      ? isSetextUnderline(trimLineEnd(secondLine))
      : false;

    if (info.style === 'atx' && !isAtx) {
      return cleaned;
    }
    if (info.style === 'setext' && !isSetext) {
      return cleaned;
    }

    const safePrefix = info.prefix.length > 0 ? info.prefix : ' ';
    const withoutTrailing = trimLineEnd(firstLineValue);
    lines[0] = trimLineEnd(`${withoutTrailing}${safePrefix}${info.reference}`);

    return lines.join(newline);
  }

  private syncHeadingReference(elementId: string, content: string): void {
    const updated = this.extractHeadingReferenceInfo(content);
    if (updated) {
      this.headingReferenceLookup.set(elementId, updated);
    } else {
      this.headingReferenceLookup.delete(elementId);
    }
  }

  private updateElementDisplay(elem: ReviewElement): void {
    const domElement = document.querySelector(
      `[data-review-id="${elem.id}"]`
    ) as HTMLElement | null;
    if (!domElement) return;

    domElement.setAttribute('data-review-type', elem.metadata.type);
    if (elem.metadata.level !== undefined) {
      domElement.setAttribute('data-review-level', String(elem.metadata.level));
    } else {
      domElement.removeAttribute('data-review-level');
    }

    // Clean content: remove any nested review-editable fence divs
    let cleanContent = this.cleanNestedDivs(elem.content);

    // For headings, remove persistent Pandoc references for display
    // and normalize CriticMarkup to a single line to avoid rendering issues
    if (elem.metadata.type === 'Header') {
      const headingReference = this.ensureHeadingReferenceInfo(
        elem.id,
        cleanContent
      );
      if (headingReference) {
        cleanContent = this.removeHeadingReference(
          cleanContent,
          headingReference
        );
      }
      cleanContent = this.normalizeCriticMarkupNewlines(cleanContent);
    }

    logger.trace('Updating display for', { elementId: elem.id });
    logger.trace('Content:', cleanContent);

    // Render using Remark with CriticMarkup support
    const html = this.config.markdown.renderElement(
      cleanContent,
      elem.metadata.type,
      elem.metadata.level
    );

    logger.trace('Rendered HTML:', html);

    if (domElement.classList.contains('review-editable-editing')) {
      return;
    }

    const contentElem = domElement.querySelector(
      ':scope > :not([data-review-id]):not(.review-section-comment-indicator)'
    );

    const removableNodes = Array.from(domElement.childNodes).filter((node) => {
      if (node === contentElem) return false;
      if (node instanceof HTMLElement) {
        if (node.classList.contains('review-section-comment-indicator')) {
          return false;
        }
        if (node.hasAttribute('data-review-id')) {
          return false;
        }
      }
      return true;
    });

    removableNodes.forEach((node) => {
      if (node.parentNode === domElement) {
        domElement.removeChild(node);
      }
    });

    const temp = document.createElement('div');
    temp.innerHTML = html;
    const newNodes: ChildNode[] = [];
    while (temp.firstChild) {
      const child = temp.firstChild;
      newNodes.push(child);
      temp.removeChild(child);
    }

    if (contentElem) {
      const firstNewElement = newNodes.find(
        (node): node is HTMLElement => node instanceof HTMLElement
      );

      if (firstNewElement && contentElem instanceof HTMLElement) {
        const combinedClasses = new Set<string>();
        firstNewElement.className
          .split(/\s+/)
          .filter(Boolean)
          .forEach((cls) => combinedClasses.add(cls));
        contentElem.classList.forEach((cls) => combinedClasses.add(cls));
        firstNewElement.className = Array.from(combinedClasses).join(' ');

        Array.from(contentElem.attributes).forEach((attr) => {
          if (attr.name === 'class') return;
          if (!firstNewElement.hasAttribute(attr.name)) {
            firstNewElement.setAttribute(attr.name, attr.value);
          }
        });
      }

      if (newNodes.length > 0) {
        const wrapper = this.wrapSectionContent(
          contentElem.getAttribute('data-review-wrapper') === 'true',
          newNodes
        );
        contentElem.replaceWith(wrapper);
      } else {
        contentElem.remove();
      }
    } else if (newNodes.length > 0) {
      const indicator = domElement.querySelector(
        ':scope > .review-section-comment-indicator'
      );
      const wrapper = this.wrapSectionContent(false, newNodes);
      if (indicator) {
        domElement.insertBefore(wrapper, indicator);
      } else {
        domElement.appendChild(wrapper);
      }
    }

    this.commentController.sanitizeInlineCommentArtifacts(domElement);
  }

  /**
   * Normalize newlines within CriticMarkup for single-line contexts (like headings)
   * Converts: {++ test\n++} → {++ test ++}
   */
  private normalizeCriticMarkupNewlines(content: string): string {
    // Replace newlines within CriticMarkup with spaces
    return content
      .replace(/\{\+\+([\s\S]+?)\+\+\}/g, (_match, text) => {
        return `{++${text.replace(/\s+/g, ' ').trim()}++}`;
      })
      .replace(/\{--([\s\S]+?)--\}/g, (_match, text) => {
        return `{--${text.replace(/\s+/g, ' ').trim()}--}`;
      })
      .replace(/\{~~([\s\S]+?)~>([\s\S]+?)~~\}/g, (_match, old, newText) => {
        return `{~~${old.replace(/\s+/g, ' ').trim()}~>${newText.replace(/\s+/g, ' ').trim()}~~}`;
      })
      .replace(/\{>>([\s\S]+?)<<\}/g, (_match, text) => {
        return `{>>${text.replace(/\s+/g, ' ').trim()}<<}`;
      })
      .replace(/\{==([\s\S]+?)==\}/g, (_match, text) => {
        return `{==${text.replace(/\s+/g, ' ').trim()}==}`;
      });
  }

  /**
   * For list items/sub-lists, resolve the highest ancestor list element so edits apply to the full list.
   */
  private resolveListEditorTarget(element: HTMLElement): HTMLElement | null {
    const selector =
      '[data-review-type="BulletList"], [data-review-type="OrderedList"]';
    let current = element.closest(selector) as HTMLElement | null;
    if (!current) {
      return null;
    }

    let highest = current;
    while (current) {
      const parent = current.parentElement?.closest(
        selector
      ) as HTMLElement | null;
      if (!parent) break;
      highest = parent;
      current = parent;
    }

    return highest;
  }

  private updateUnsavedIndicator(): void {
    const hasUnsaved = this.config.changes.hasUnsavedOperations();
    if (hasUnsaved) {
      this.getOrCreateToolbar();
    }
    this.mainSidebarModule.setHasUnsavedChanges(hasUnsaved);
  }

  private getOrCreateToolbar(): HTMLElement {
    let toolbar = document.querySelector(
      '.review-toolbar'
    ) as HTMLElement | null;
    if (!toolbar) {
      toolbar = this.createPersistentSidebar();
      document.body.appendChild(toolbar);
      this.mainSidebarModule.setTrackedChangesVisible(
        this.stateStore.getEditorState().showTrackedChanges
      );
      this.syncToolbarState();
      this.applySidebarCollapsedState(
        this.stateStore.getUIState().isSidebarCollapsed,
        toolbar
      );

      // Set up translation toggle after sidebar is created
      const enableTranslation = Boolean(this.translationModule);
      this.mainSidebarModule.onToggleTranslation(
        enableTranslation
          ? () => {
              void this.toggleTranslation();
            }
          : undefined
      );
      this.mainSidebarModule.setTranslationEnabled(enableTranslation);
    }
    return toolbar;
  }

  /**
   * Create persistent sidebar with all controls
   */
  private createPersistentSidebar(): HTMLElement {
    const sidebar = this.mainSidebarModule.create();

    if (!this.changeSummaryDashboard) {
      this.changeSummaryDashboard = new ChangeSummaryDashboard(this.config);
    }

    return sidebar;
  }

  private async openCommentComposer(context: {
    elementId: string;
    existingComment?: string;
    commentId?: string;
  }): Promise<void> {
    this.contextMenuCoordinator?.close();
    this.commentsSidebarModule?.show();

    const commentKey = context.commentId
      ? `${context.elementId}:${context.commentId}`
      : undefined;

    await this.commentController.openComposer({
      elementId: context.elementId,
      existingComment: context.existingComment,
      commentKey,
      commentId: context.commentId,
    });

    this.commentController.highlightSection(
      context.elementId,
      'composer',
      commentKey
    );
  }

  private refreshCommentUI(options: { showSidebar?: boolean } = {}): void {
    this.commentController.refreshUI({
      showSidebar: options.showSidebar,
    });
  }

  private wrapSectionContent(
    alreadyWrapped: boolean,
    nodes: ChildNode[]
  ): HTMLElement {
    if (alreadyWrapped) {
      const fragment = document.createDocumentFragment();
      nodes.forEach((node) => fragment.appendChild(node));
      const container = document.createElement('div');
      container.setAttribute('data-review-wrapper', 'true');
      container.className = 'review-section-wrapper';
      container.appendChild(fragment);
      return container;
    }

    const wrapper = document.createElement('div');
    wrapper.className = 'review-section-wrapper';
    wrapper.setAttribute('data-review-wrapper', 'true');
    const fragment = document.createDocumentFragment();
    nodes.forEach((node) => fragment.appendChild(node));
    wrapper.appendChild(fragment);
    return wrapper;
  }

  /**
   * Scroll to and highlight an element
   */
  /**
   * Remove a comment from the content
   */
  public showNotification(
    message: string,
    type: 'info' | 'success' | 'error' = 'info'
  ): void {
    this.notificationService.show(message, type);
  }

  public showLoading(message = 'Loading...'): HTMLElement {
    return this.loadingService.show({ message });
  }

  public hideLoading(loading: HTMLElement): void {
    this.loadingService.hide(loading);
  }

  /**
   * Migrate inline CriticMarkup comments to CommentsModule storage
   * This is a one-time migration for existing documents with inline comments
   */
  private migrateInlineComments(): void {
    // Skip migration if comments were already imported from localStorage
    if (this.commentsImportedFromStorage) {
      logger.debug(
        'Skipping inline comment migration - comments already imported from storage'
      );
      return;
    }

    const elements = this.config.changes.getCurrentState();
    let migratedCount = 0;

    elements.forEach((element) => {
      // Parse content for inline comments
      const matches = this.config.comments.parse(element.content);
      const commentMatches = matches.filter((m) => m.type === 'comment');

      if (commentMatches.length === 0) {
        return;
      }

      // Add each comment to CommentsModule storage
      commentMatches.forEach((match) => {
        const userId = this.userModule?.getCurrentUser?.()?.id ?? 'migrated';
        this.config.comments.addComment(
          element.id,
          match.content || match.comment || '',
          userId,
          'comment'
        );
        migratedCount++;
      });

      // Remove inline comments from content to avoid duplication
      // This will create an edit operation, but only once during initial migration
      let cleanedContent = element.content;
      commentMatches.forEach((match) => {
        cleanedContent = this.config.comments.accept(cleanedContent, match);
      });

      // Update element with cleaned content
      if (cleanedContent !== element.content) {
        this.config.changes.edit(element.id, cleanedContent, 'migration');
      }
    });

    if (migratedCount > 0) {
      logger.info(
        `Migrated ${migratedCount} inline comments to CommentsModule storage`
      );
      // Refresh UI to show migrated comments
      requestAnimationFrame(() => {
        this.refreshCommentUI();
      });

      // Save to localStorage with cleaned content to prevent false differences on next load
      this.persistenceManager.persistDocument('Migrated inline comments');
    }
  }

  public destroy(): void {
    this.closeEditor();

    // Clean up state store listeners
    this.stateStore.destroy();

    // Clean up translation controller
    if (this.translationController) {
      this.translationController.destroy();
      this.translationController = null;
    }
    // Remove translation mode wrapper and container
    const translationWrapper = document.querySelector(
      '#translation-mode-wrapper'
    );
    translationWrapper?.remove();
    const translationContainer = document.querySelector(
      '#translation-ui-container'
    );
    translationContainer?.remove();

    // Clean up module instances and their event listeners
    this.editorToolbarModule?.destroy();
    this.commentsSidebarModule?.destroy();
    this.commentComposerModule?.destroy();
    this.commentBadgesModule?.destroy();
    this.contextMenuCoordinator?.destroy();
    this.changeSummaryDashboard?.destroy();
    this.mainSidebarModule.destroy();

    // Clean up services
    this.notificationService.destroy();
    this.loadingService.destroy();

    // Remove DOM elements
    const toolbar = document.querySelector('.review-toolbar');
    toolbar?.remove();
    const editableElements = document.querySelectorAll('.review-editable');
    editableElements.forEach((elem) => {
      const clone = elem.cloneNode(true);
      elem.parentNode?.replaceChild(clone, elem);
    });
  }

  /**
   * Save editor history to persistent localStorage for undo/redo
   * Stores multiple snapshots of editor content per section
   */

  /**
   * Get all stored editor histories for debugging/info
   */
  public getStoredHistories(): Array<{
    elementId: string;
    stateCount: number;
    lastUpdated: string;
    size: number;
  }> {
    return this.historyStorage.list();
  }

  /**
   * Clear editor history for a specific element
   */
  public clearElementHistory(elementId: string): void {
    this.historyStorage.clear(elementId);
  }

  /**
   * Clear all editor histories
   */
  public clearAllHistories(): void {
    this.historyStorage.clearAll();
  }
}

export default UIModule;<|MERGE_RESOLUTION|>--- conflicted
+++ resolved
@@ -370,24 +370,6 @@
    */
   private setupStateListeners(): void {
     // Listen for editor state changes
-<<<<<<< HEAD
-    this.stateStore.on<import('./shared').EditorState>(
-      'editor:changed',
-      (editorState) => {
-        logger.debug('Editor state changed', editorState);
-
-        // When showTrackedChanges changes, update the sidebar UI
-        // Note: refresh() is already called when toggleTrackedChanges is invoked,
-        // so we only need to ensure the sidebar reflects the current state
-        this.mainSidebarModule.setTrackedChangesVisible(
-          editorState.showTrackedChanges
-        );
-      }
-    );
-
-    // Listen for UI state changes
-    this.stateStore.on<import('./shared').UIState>('ui:changed', (uiState) => {
-=======
     this.stateStore.on<EditorState>('editor:changed', (editorState) => {
       logger.debug('Editor state changed', editorState);
 
@@ -401,7 +383,6 @@
 
     // Listen for UI state changes
     this.stateStore.on<UIState>('ui:changed', (uiState) => {
->>>>>>> fccb09cd
       logger.debug('UI state changed', uiState);
 
       // Update sidebar collapsed state in the UI
@@ -435,7 +416,7 @@
     });
 
     // Listen for comment state changes
-    this.stateStore.on<CommentState>('comment:changed', (commentState) => {
+    this.stateStore.on('comment:changed', (commentState) => {
       logger.debug('Comment state changed', commentState);
       // Comment state changes are handled by CommentController
       // which already has a reference to the state
