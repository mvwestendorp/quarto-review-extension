import { createModuleLogger } from '@utils/debug';
<<<<<<< HEAD
import type { BaseProvider, PullRequest } from './providers';
import type { ResolvedGitConfig } from './types';
import type { ReviewCommentInput } from './types';

const logger = createModuleLogger('GitIntegration');

export interface ReviewFileChange {
  path: string;
  content: string;
  message?: string;
}

export type ReviewComment = ReviewCommentInput;

export interface ReviewPullRequestOptions {
  title: string;
  body?: string;
  draft?: boolean;
  /**
   * When true (default) the integration will re-use any open pull request backed by the review branch.
   */
  updateExisting?: boolean;
  /**
   * Explicit pull request number to update instead of creating a new one.
   */
  number?: number;
}

=======
import type { BaseProvider } from './providers';
import type { ResolvedGitConfig, ReviewCommentInput } from './types';

const logger = createModuleLogger('GitIntegration');

/**
 * Payload for submitting a review via Git integration
 */
>>>>>>> 3609cf5e
export interface ReviewSubmissionPayload {
  /** Name or identifier of the reviewer */
  reviewer: string;
<<<<<<< HEAD
  files: ReviewFileChange[];
  pullRequest: ReviewPullRequestOptions;
  branchName?: string;
  baseBranch?: string;
  commitMessage?: string;
  comments?: ReviewComment[];
}

export interface ReviewSubmissionResult {
  branchName: string;
  baseBranch: string;
  pullRequest: PullRequest;
  files: ReviewFileResult[];
  reusedPullRequest: boolean;
}

export interface ReviewFileResult {
  path: string;
  sha: string;
  commitSha: string;
=======
  /** Full content of the reviewed document */
  documentContent: string;
  /** Path to the file in the repository (optional, defaults to config.repository.sourceFile) */
  sourcePath?: string;
  /** Custom branch name (optional, auto-generated if not provided) */
  branchName?: string;
  /** Pull request details */
  pullRequest: {
    title: string;
    body: string;
  };
  /** Optional line-level review comments */
  comments?: ReviewCommentInput[];
  /** Custom commit message (optional) */
  commitMessage?: string;
  /** Additional metadata */
  metadata?: Record<string, unknown>;
>>>>>>> 3609cf5e
}

/**
 * Result of submitting a review
 */
export interface SubmitReviewResult {
  /** Created pull request details */
  pullRequest: {
    number: number;
    url: string;
    branch: string;
  };
  /** Created commit details */
  commit: {
    sha: string;
    url?: string;
  };
  /** Created review comments (if any) */
  comments: Array<{
    id: string | number;
    url: string;
    path: string;
    line: number;
  }>;
}

export class GitIntegrationService {
  constructor(
    private readonly provider: BaseProvider,
    private readonly config: ResolvedGitConfig
  ) {}

  public getRepositoryConfig(): ResolvedGitConfig['repository'] {
    return this.config.repository;
  }

  public getProvider(): BaseProvider {
    return this.provider;
  }

<<<<<<< HEAD
  public async submitReview(
    payload: ReviewSubmissionPayload
  ): Promise<ReviewSubmissionResult> {
    this.validatePayload(payload);

    const repository = this.config.repository;
    const baseBranch = payload.baseBranch?.trim() || repository.baseBranch;
    const branchName = this.resolveBranchName(payload);

    await this.ensureBranch(branchName, baseBranch);

    const fileResults = await this.applyFileChanges(
      branchName,
      payload.files,
      payload.commitMessage
    );

    const { pullRequest, reused } = await this.ensurePullRequest(
      branchName,
      baseBranch,
      payload.pullRequest
    );

    await this.maybeCreateReviewComments(
      pullRequest.number,
      payload.comments,
      fileResults[fileResults.length - 1]?.commitSha
    );

    return {
      branchName,
      baseBranch,
      pullRequest,
      files: fileResults,
      reusedPullRequest: reused,
    };
  }

  private validatePayload(payload: ReviewSubmissionPayload): void {
    if (!payload.reviewer || !payload.reviewer.trim()) {
      throw new Error('Reviewer information is required');
    }
    if (!Array.isArray(payload.files) || payload.files.length === 0) {
      throw new Error('At least one file change must be provided');
    }
    payload.files.forEach((file) => {
      if (!file.path || !file.path.trim()) {
        throw new Error('File path is required for each change');
      }
    });
    if (!payload.pullRequest?.title || !payload.pullRequest.title.trim()) {
      throw new Error('Pull request title is required');
    }
  }

  private resolveBranchName(payload: ReviewSubmissionPayload): string {
    if (payload.branchName?.trim()) {
      return this.sanitizeBranchName(payload.branchName);
    }

    const reviewer = payload.reviewer
      .toLowerCase()
      .replace(/[^a-z0-9]+/g, '-')
      .replace(/^-+|-+$/g, '')
      .slice(0, 32);

    const timestamp = new Date().toISOString().replace(/[:.]/g, '-');
    return this.sanitizeBranchName(`review/${reviewer || 'user'}-${timestamp}`);
  }

  private sanitizeBranchName(input: string): string {
    const cleaned = input
      .trim()
      .replace(/\s+/g, '-')
      .replace(/[^A-Za-z0-9._/-]+/g, '-')
      .replace(/-+/g, '-')
      .replace(/^-+|-+$/g, '');
    return cleaned || 'review-branch';
  }

  private async ensureBranch(
    branchName: string,
    baseBranch: string
  ): Promise<void> {
    try {
      await this.provider.createBranch(branchName, baseBranch);
      logger.debug('Created review branch', { branchName, baseBranch });
    } catch (error) {
      if (this.isBranchExistsError(error)) {
        logger.debug('Reusing existing branch', { branchName });
        return;
      }
=======
  /**
   * Submit a review by creating a branch, committing changes, and opening a PR
   */
  public async submitReview(
    payload: ReviewSubmissionPayload
  ): Promise<SubmitReviewResult> {
    logger.info(`Starting review submission from ${payload.reviewer}`);

    // Step 1: Validate payload
    this.validatePayload(payload);

    // Step 2: Determine source file path
    const sourcePath = payload.sourcePath ?? this.config.repository.sourceFile;
    if (!sourcePath) {
      const error = 'No source file specified in payload or configuration';
      logger.error(error);
      throw new Error(error);
    }

    // Step 3: Generate branch name
    const branchName =
      payload.branchName ?? this.generateBranchName(payload.reviewer);
    logger.debug(`Creating review branch: ${branchName}`);

    try {
      // Step 4: Create branch from base
      const branch = await this.provider.createBranch(
        branchName,
        this.config.repository.baseBranch
      );
      logger.debug(`Branch created: ${branch.name} (SHA: ${branch.sha})`);

      // Step 5: Get current file SHA (required for update operation)
      const currentFile = await this.provider.getFileContent(
        sourcePath,
        this.config.repository.baseBranch
      );

      if (!currentFile) {
        const error = `Source file not found: ${sourcePath} on branch ${this.config.repository.baseBranch}`;
        logger.error(error);
        throw new Error(error);
      }

      // Step 6: Commit changes to new branch
      const commitMessage =
        payload.commitMessage ?? this.generateCommitMessage(payload.reviewer);

      const fileResult = await this.provider.createOrUpdateFile(
        sourcePath,
        payload.documentContent,
        commitMessage,
        branchName,
        currentFile.sha
      );

      logger.debug(`File committed: ${fileResult.commitSha}`);

      // Step 7: Create pull request
      const pullRequest = await this.provider.createPullRequest(
        payload.pullRequest.title,
        payload.pullRequest.body,
        branchName,
        this.config.repository.baseBranch
      );

      logger.info(
        `Pull request created: #${pullRequest.number} - ${pullRequest.url}`
      );

      // Step 8: Add review comments (optional)
      const reviewComments = await this.addReviewComments(
        pullRequest.number,
        payload.comments,
        fileResult.commitSha
      );

      // Step 9: Return result
      return {
        pullRequest: {
          number: pullRequest.number,
          url: pullRequest.url,
          branch: branchName,
        },
        commit: {
          sha: fileResult.commitSha,
          url: fileResult.url,
        },
        comments: reviewComments,
      };
    } catch (error) {
      logger.error('Failed to submit review:', error);
>>>>>>> 3609cf5e
      throw error;
    }
  }

<<<<<<< HEAD
  private isBranchExistsError(error: unknown): boolean {
    const status = (error as Error & { status?: number })?.status;
    if (status === 409 || status === 422) {
      return true;
    }
    const message = (error as Error)?.message ?? '';
    return /already exists|reference already exists/i.test(message);
  }

  private async applyFileChanges(
    branchName: string,
    files: ReviewFileChange[],
    defaultMessage?: string
  ): Promise<ReviewFileResult[]> {
    const results: ReviewFileResult[] = [];

    for (const file of files) {
      const path = file.path.trim();
      const commitMessage = file.message || defaultMessage || `Update ${path}`;

      const existing = await this.provider
        .getFileContent(path, branchName)
        .catch((error) => {
          logger.debug('Failed to read file from branch, assuming new file', {
            path,
            branchName,
            error,
          });
          return null;
        });

      const upsertResult = await this.provider.createOrUpdateFile(
        path,
        file.content,
        commitMessage,
        branchName,
        existing?.sha
      );

      results.push({
        path: upsertResult.path,
        sha: upsertResult.sha,
        commitSha: upsertResult.commitSha,
      });
    }

    return results;
  }

  private async ensurePullRequest(
    branchName: string,
    baseBranch: string,
    options: ReviewPullRequestOptions
  ): Promise<{ pullRequest: PullRequest; reused: boolean }> {
    if (options.number !== undefined) {
      const updated = await this.provider.updatePullRequest(options.number, {
        title: options.title,
        body: options.body,
      });
      return { pullRequest: updated, reused: true };
    }

    if (options.updateExisting !== false) {
      const existing = await this.findOpenPullRequest(branchName);
      if (existing) {
        const updated = await this.provider.updatePullRequest(existing.number, {
          title: options.title,
          body: options.body,
        });
        return { pullRequest: updated, reused: true };
      }
    }

    const created = await this.provider.createPullRequest(
      options.title,
      options.body ?? '',
      branchName,
      baseBranch
    );
    return { pullRequest: created, reused: false };
  }

  private async findOpenPullRequest(
    branchName: string
  ): Promise<PullRequest | null> {
    const pulls = await this.provider.listPullRequests('open');
    const match = pulls.find((pr) => pr.headRef && pr.headRef === branchName);
    return match ?? null;
  }

  private async maybeCreateReviewComments(
    pullRequestNumber: number,
    comments: ReviewComment[] | undefined,
    commitSha?: string
  ): Promise<void> {
    if (!comments?.length) {
      return;
    }
    if (!commitSha) {
      logger.warn(
        'Skipping inline review comments because commit SHA is unavailable'
      );
      return;
    }
    await this.provider.createReviewComments(
      pullRequestNumber,
      comments,
      commitSha
    );
=======
  /**
   * Validate the review submission payload
   */
  private validatePayload(payload: ReviewSubmissionPayload): void {
    if (!payload.reviewer || payload.reviewer.trim() === '') {
      throw new Error('Reviewer name is required');
    }

    if (!payload.documentContent || payload.documentContent.trim() === '') {
      throw new Error('Document content is required');
    }

    if (!payload.pullRequest) {
      throw new Error('Pull request details are required');
    }

    if (!payload.pullRequest.title || payload.pullRequest.title.trim() === '') {
      throw new Error('Pull request title is required');
    }

    if (!payload.pullRequest.body || payload.pullRequest.body.trim() === '') {
      throw new Error('Pull request body is required');
    }

    // Validate branch name if provided
    if (payload.branchName) {
      const validBranchName = /^[a-zA-Z0-9/_-]+$/;
      if (!validBranchName.test(payload.branchName)) {
        throw new Error(
          `Invalid branch name: ${payload.branchName}. Must contain only alphanumeric characters, hyphens, underscores, and slashes.`
        );
      }
    }

    // Validate comments if provided
    if (payload.comments) {
      for (const comment of payload.comments) {
        if (!comment.path || comment.path.trim() === '') {
          throw new Error('Comment path is required');
        }
        if (!comment.body || comment.body.trim() === '') {
          throw new Error('Comment body is required');
        }
        if (!comment.line || comment.line < 1) {
          throw new Error('Comment line must be a positive integer');
        }
      }
    }
  }

  /**
   * Generate a unique branch name for the review
   */
  private generateBranchName(reviewer: string): string {
    const timestamp = new Date()
      .toISOString()
      .replace(/[-:]/g, '')
      .replace(/\.\d{3}Z$/, '');
    const sanitizedReviewer = reviewer
      .toLowerCase()
      .replace(/[^a-z0-9]/g, '-')
      .replace(/-+/g, '-')
      .replace(/^-|-$/g, '');
    return `review/${sanitizedReviewer}/${timestamp}`;
  }

  /**
   * Generate a commit message for the review
   */
  private generateCommitMessage(reviewer: string): string {
    return `Review by ${reviewer}

Submitted via Quarto Review Extension`;
  }

  /**
   * Add review comments to the pull request
   * Returns empty array if no comments provided or if adding comments fails
   */
  private async addReviewComments(
    pullRequestNumber: number,
    comments: ReviewCommentInput[] | undefined,
    commitSha: string
  ): Promise<
    Array<{ id: string | number; url: string; path: string; line: number }>
  > {
    if (!comments || comments.length === 0) {
      return [];
    }

    try {
      const reviewComments = await this.provider.createReviewComments(
        pullRequestNumber,
        comments,
        commitSha
      );
      logger.debug(`Added ${reviewComments.length} review comments`);
      return reviewComments;
    } catch (error) {
      logger.warn('Failed to add review comments:', error);
      // Don't fail the entire submission if comments fail
      return [];
    }
>>>>>>> 3609cf5e
  }
}

export default GitIntegrationService;<|MERGE_RESOLUTION|>--- conflicted
+++ resolved
@@ -1,5 +1,4 @@
 import { createModuleLogger } from '@utils/debug';
-<<<<<<< HEAD
 import type { BaseProvider, PullRequest } from './providers';
 import type { ResolvedGitConfig } from './types';
 import type { ReviewCommentInput } from './types';
@@ -28,20 +27,9 @@
   number?: number;
 }
 
-=======
-import type { BaseProvider } from './providers';
-import type { ResolvedGitConfig, ReviewCommentInput } from './types';
-
-const logger = createModuleLogger('GitIntegration');
-
-/**
- * Payload for submitting a review via Git integration
- */
->>>>>>> 3609cf5e
 export interface ReviewSubmissionPayload {
   /** Name or identifier of the reviewer */
   reviewer: string;
-<<<<<<< HEAD
   files: ReviewFileChange[];
   pullRequest: ReviewPullRequestOptions;
   branchName?: string;
@@ -62,25 +50,6 @@
   path: string;
   sha: string;
   commitSha: string;
-=======
-  /** Full content of the reviewed document */
-  documentContent: string;
-  /** Path to the file in the repository (optional, defaults to config.repository.sourceFile) */
-  sourcePath?: string;
-  /** Custom branch name (optional, auto-generated if not provided) */
-  branchName?: string;
-  /** Pull request details */
-  pullRequest: {
-    title: string;
-    body: string;
-  };
-  /** Optional line-level review comments */
-  comments?: ReviewCommentInput[];
-  /** Custom commit message (optional) */
-  commitMessage?: string;
-  /** Additional metadata */
-  metadata?: Record<string, unknown>;
->>>>>>> 3609cf5e
 }
 
 /**
@@ -121,7 +90,6 @@
     return this.provider;
   }
 
-<<<<<<< HEAD
   public async submitReview(
     payload: ReviewSubmissionPayload
   ): Promise<ReviewSubmissionResult> {
@@ -214,105 +182,10 @@
         logger.debug('Reusing existing branch', { branchName });
         return;
       }
-=======
-  /**
-   * Submit a review by creating a branch, committing changes, and opening a PR
-   */
-  public async submitReview(
-    payload: ReviewSubmissionPayload
-  ): Promise<SubmitReviewResult> {
-    logger.info(`Starting review submission from ${payload.reviewer}`);
-
-    // Step 1: Validate payload
-    this.validatePayload(payload);
-
-    // Step 2: Determine source file path
-    const sourcePath = payload.sourcePath ?? this.config.repository.sourceFile;
-    if (!sourcePath) {
-      const error = 'No source file specified in payload or configuration';
-      logger.error(error);
-      throw new Error(error);
-    }
-
-    // Step 3: Generate branch name
-    const branchName =
-      payload.branchName ?? this.generateBranchName(payload.reviewer);
-    logger.debug(`Creating review branch: ${branchName}`);
-
-    try {
-      // Step 4: Create branch from base
-      const branch = await this.provider.createBranch(
-        branchName,
-        this.config.repository.baseBranch
-      );
-      logger.debug(`Branch created: ${branch.name} (SHA: ${branch.sha})`);
-
-      // Step 5: Get current file SHA (required for update operation)
-      const currentFile = await this.provider.getFileContent(
-        sourcePath,
-        this.config.repository.baseBranch
-      );
-
-      if (!currentFile) {
-        const error = `Source file not found: ${sourcePath} on branch ${this.config.repository.baseBranch}`;
-        logger.error(error);
-        throw new Error(error);
-      }
-
-      // Step 6: Commit changes to new branch
-      const commitMessage =
-        payload.commitMessage ?? this.generateCommitMessage(payload.reviewer);
-
-      const fileResult = await this.provider.createOrUpdateFile(
-        sourcePath,
-        payload.documentContent,
-        commitMessage,
-        branchName,
-        currentFile.sha
-      );
-
-      logger.debug(`File committed: ${fileResult.commitSha}`);
-
-      // Step 7: Create pull request
-      const pullRequest = await this.provider.createPullRequest(
-        payload.pullRequest.title,
-        payload.pullRequest.body,
-        branchName,
-        this.config.repository.baseBranch
-      );
-
-      logger.info(
-        `Pull request created: #${pullRequest.number} - ${pullRequest.url}`
-      );
-
-      // Step 8: Add review comments (optional)
-      const reviewComments = await this.addReviewComments(
-        pullRequest.number,
-        payload.comments,
-        fileResult.commitSha
-      );
-
-      // Step 9: Return result
-      return {
-        pullRequest: {
-          number: pullRequest.number,
-          url: pullRequest.url,
-          branch: branchName,
-        },
-        commit: {
-          sha: fileResult.commitSha,
-          url: fileResult.url,
-        },
-        comments: reviewComments,
-      };
-    } catch (error) {
-      logger.error('Failed to submit review:', error);
->>>>>>> 3609cf5e
       throw error;
     }
   }
 
-<<<<<<< HEAD
   private isBranchExistsError(error: unknown): boolean {
     const status = (error as Error & { status?: number })?.status;
     if (status === 409 || status === 422) {
@@ -422,111 +295,6 @@
       comments,
       commitSha
     );
-=======
-  /**
-   * Validate the review submission payload
-   */
-  private validatePayload(payload: ReviewSubmissionPayload): void {
-    if (!payload.reviewer || payload.reviewer.trim() === '') {
-      throw new Error('Reviewer name is required');
-    }
-
-    if (!payload.documentContent || payload.documentContent.trim() === '') {
-      throw new Error('Document content is required');
-    }
-
-    if (!payload.pullRequest) {
-      throw new Error('Pull request details are required');
-    }
-
-    if (!payload.pullRequest.title || payload.pullRequest.title.trim() === '') {
-      throw new Error('Pull request title is required');
-    }
-
-    if (!payload.pullRequest.body || payload.pullRequest.body.trim() === '') {
-      throw new Error('Pull request body is required');
-    }
-
-    // Validate branch name if provided
-    if (payload.branchName) {
-      const validBranchName = /^[a-zA-Z0-9/_-]+$/;
-      if (!validBranchName.test(payload.branchName)) {
-        throw new Error(
-          `Invalid branch name: ${payload.branchName}. Must contain only alphanumeric characters, hyphens, underscores, and slashes.`
-        );
-      }
-    }
-
-    // Validate comments if provided
-    if (payload.comments) {
-      for (const comment of payload.comments) {
-        if (!comment.path || comment.path.trim() === '') {
-          throw new Error('Comment path is required');
-        }
-        if (!comment.body || comment.body.trim() === '') {
-          throw new Error('Comment body is required');
-        }
-        if (!comment.line || comment.line < 1) {
-          throw new Error('Comment line must be a positive integer');
-        }
-      }
-    }
-  }
-
-  /**
-   * Generate a unique branch name for the review
-   */
-  private generateBranchName(reviewer: string): string {
-    const timestamp = new Date()
-      .toISOString()
-      .replace(/[-:]/g, '')
-      .replace(/\.\d{3}Z$/, '');
-    const sanitizedReviewer = reviewer
-      .toLowerCase()
-      .replace(/[^a-z0-9]/g, '-')
-      .replace(/-+/g, '-')
-      .replace(/^-|-$/g, '');
-    return `review/${sanitizedReviewer}/${timestamp}`;
-  }
-
-  /**
-   * Generate a commit message for the review
-   */
-  private generateCommitMessage(reviewer: string): string {
-    return `Review by ${reviewer}
-
-Submitted via Quarto Review Extension`;
-  }
-
-  /**
-   * Add review comments to the pull request
-   * Returns empty array if no comments provided or if adding comments fails
-   */
-  private async addReviewComments(
-    pullRequestNumber: number,
-    comments: ReviewCommentInput[] | undefined,
-    commitSha: string
-  ): Promise<
-    Array<{ id: string | number; url: string; path: string; line: number }>
-  > {
-    if (!comments || comments.length === 0) {
-      return [];
-    }
-
-    try {
-      const reviewComments = await this.provider.createReviewComments(
-        pullRequestNumber,
-        comments,
-        commitSha
-      );
-      logger.debug(`Added ${reviewComments.length} review comments`);
-      return reviewComments;
-    } catch (error) {
-      logger.warn('Failed to add review comments:', error);
-      // Don't fail the entire submission if comments fail
-      return [];
-    }
->>>>>>> 3609cf5e
   }
 }
 
